# Copyright (c) Facebook, Inc. and its affiliates. All Rights Reserved

import warnings
import torch

import numpy as np

warnings.simplefilter(action="ignore", category=FutureWarning)
import scanpy as sc
import pandas as pd

from sklearn.preprocessing import OneHotEncoder
from typing import Union

def ranks_to_df(data, key='rank_genes_groups'):
    """Converts an `sc.tl.rank_genes_groups` result into a MultiIndex dataframe.

    You can access various levels of the MultiIndex with `df.loc[[category]]`.

    Params
    ------
    data : `AnnData`
    key : str (default: 'rank_genes_groups')
        Field in `.uns` of data where `sc.tl.rank_genes_groups` result is
        stored.
    """
    d = data.uns[key]
    dfs = []
    for k in d.keys():
        if k == 'params':
            continue
        series = pd.DataFrame.from_records(d[k]).unstack()
        series.name = k
        dfs.append(series)

    return pd.concat(dfs, axis=1)


indx = lambda a, i: a[i] if a is not None else None


class Dataset:
<<<<<<< HEAD
    def __init__(self,
                 data,
                 perturbation_key='condition',
                 dose_key='dose_val',
                 cell_type_key='cell_type',
                 split_key='split'):
        
        if type(data) == str:
            data = sc.read(data)
=======
    def __init__(
        self,
        fname,
        perturbation_key=None,
        dose_key=None,
        covariate_keys=None,
        split_key="split",
    ):

        data = sc.read(fname)
>>>>>>> c41d07e9

        self.perturbation_key = perturbation_key
        self.dose_key = dose_key
        self.genes = torch.Tensor(data.X.A)
        self.var_names = data.var_names
        self.perturbation_key = perturbation_key
        self.dose_key = dose_key
        if isinstance(covariate_keys, str):
            covariate_keys = [covariate_keys]
        self.covariate_keys = covariate_keys

        if perturbation_key is not None:
            if dose_key is None:
                raise ValueError(
                    f"A 'dose_key' is required when provided a 'perturbation_key'({perturbation_key})."
                )
            self.pert_categories = np.array(data.obs["cov_drug_dose_name"].values)
            self.de_genes = data.uns["rank_genes_groups_cov"]

            self.drugs_names = np.array(data.obs[perturbation_key].values)
            self.dose_names = np.array(data.obs[dose_key].values)

            # get unique drugs
            drugs_names_unique = set()
            for d in self.drugs_names:
                [drugs_names_unique.add(i) for i in d.split("+")]
            self.drugs_names_unique = np.array(list(drugs_names_unique))

            # save encoder for a comparison with Mo's model
            # later we need to remove this part
            encoder_drug = OneHotEncoder(sparse=False)
            encoder_drug.fit(self.drugs_names_unique.reshape(-1, 1))

            # Store as attribute for molecular featurisation
            self.encoder_drug = encoder_drug

            self.atomic_drugs_dict = dict(
                zip(
                    self.drugs_names_unique,
                    encoder_drug.transform(self.drugs_names_unique.reshape(-1, 1)),
                )
            )

            # get drug combinations
            drugs = []
            for i, comb in enumerate(self.drugs_names):
                drugs_combos = encoder_drug.transform(
                    np.array(comb.split("+")).reshape(-1, 1)
                )
                dose_combos = str(data.obs[dose_key].values[i]).split("+")
                for j, d in enumerate(dose_combos):
                    if j == 0:
                        drug_ohe = float(d) * drugs_combos[j]
                    else:
                        drug_ohe += float(d) * drugs_combos[j]
                drugs.append(drug_ohe)
            self.drugs = torch.Tensor(drugs)

            atomic_ohe = encoder_drug.transform(self.drugs_names_unique.reshape(-1, 1))

            self.drug_dict = {}
            for idrug, drug in enumerate(self.drugs_names_unique):
                i = np.where(atomic_ohe[idrug] == 1)[0][0]
                self.drug_dict[i] = drug
        else:
            self.pert_categories = None
            self.de_genes = None
            self.drugs_names = None
            self.dose_names = None
            self.drugs_names_unique = None
            self.atomic_drugs_dict = None
            self.drug_dict = None
            self.drugs = None

        if isinstance(covariate_keys, list) and covariate_keys:
            if not len(covariate_keys) == len(set(covariate_keys)):
                raise ValueError(f"Duplicate keys were given in: {covariate_keys}")
            self.covariate_names = {}
            self.covariate_names_unique = {}
            self.atomic_сovars_dict = {}
            self.covariates = []
            for cov in covariate_keys:
                self.covariate_names[cov] = np.array(data.obs[cov].values)
                self.covariate_names_unique[cov] = np.unique(self.covariate_names[cov])

                names = self.covariate_names_unique[cov]
                encoder_cov = OneHotEncoder(sparse=False)
                encoder_cov.fit(names.reshape(-1, 1))

                self.atomic_сovars_dict[cov] = dict(
                    zip(list(names), encoder_cov.transform(names.reshape(-1, 1)))
                )

                names = self.covariate_names[cov]
                self.covariates.append(
                    torch.Tensor(encoder_cov.transform(names.reshape(-1, 1))).float()
                )
        else:
            self.covariate_names = None
            self.covariate_names_unique = None
            self.atomic_сovars_dict = None
            self.covariates = None

        self.ctrl = data.obs["control"].values

        if perturbation_key is not None:
            self.ctrl_name = list(
                np.unique(data[data.obs["control"] == 1].obs[self.perturbation_key])
            )
        else:
            self.ctrl_name = None

        if self.covariates is not None:
            self.num_covariates = [
                len(names) for names in self.covariate_names_unique.values()
            ]
        else:
            self.num_covariates = [0]
        self.num_genes = self.genes.shape[1]
        self.num_drugs = len(self.drugs_names_unique) if self.drugs is not None else 0

        self.indices = {
            "all": list(range(len(self.genes))),
            "control": np.where(data.obs["control"] == 1)[0].tolist(),
            "treated": np.where(data.obs["control"] != 1)[0].tolist(),
            "train": np.where(data.obs[split_key] == "train")[0].tolist(),
            "test": np.where(data.obs[split_key] == "test")[0].tolist(),
            "ood": np.where(data.obs[split_key] == "ood")[0].tolist(),
        }

    def subset(self, split, condition="all"):
        idx = list(set(self.indices[split]) & set(self.indices[condition]))
        return SubDataset(self, idx)

    def __getitem__(self, i):
        return (
            self.genes[i],
            indx(self.drugs, i),
            *[indx(cov, i) for cov in self.covariates],
        )

    def __len__(self):
        return len(self.genes)


class SubDataset:
    """
    Subsets a `Dataset` by selecting the examples given by `indices`.
    """

    def __init__(self, dataset, indices):
        self.perturbation_key = dataset.perturbation_key
        self.dose_key = dataset.dose_key
        self.covariate_keys = dataset.covariate_keys


        self.perts_dict = dataset.atomic_drugs_dict
        self.covars_dict = dataset.atomic_сovars_dict

        self.genes = dataset.genes[indices]
        self.drugs = indx(dataset.drugs, indices)
        self.covariates = [indx(cov, indices) for cov in dataset.covariates]

        self.drugs_names = indx(dataset.drugs_names, indices)
        self.pert_categories = indx(dataset.pert_categories, indices)
        self.covariate_names = {}
        for cov in self.covariate_keys:
            self.covariate_names[cov] = indx(dataset.covariate_names[cov], indices)

        self.var_names = dataset.var_names
        self.de_genes = dataset.de_genes
        self.ctrl_name = indx(dataset.ctrl_name, 0)

        self.num_covariates = dataset.num_covariates
        self.num_genes = dataset.num_genes
        self.num_drugs = dataset.num_drugs

    def __getitem__(self, i):
        return (
            self.genes[i],
            indx(self.drugs, i),
            *[indx(cov, i) for cov in self.covariates],
        )

    def __len__(self):
        return len(self.genes)


def load_dataset_splits(
    dataset_path: str,
    perturbation_key: Union[str, None],
    dose_key: Union[str, None],
    covariate_keys: Union[list, str, None],
    split_key: str,
    return_dataset: bool = False,
):

    dataset = Dataset(
        dataset_path,
        perturbation_key,
        dose_key,
        covariate_keys,
        split_key)

    splits = {
        "training": dataset.subset("train", "all"),
        "training_control": dataset.subset("train", "control"),
        "training_treated": dataset.subset("train", "treated"),
        "test": dataset.subset("test", "all"),
        "test_control": dataset.subset("test", "control"),
        "test_treated": dataset.subset("test", "treated"),
        "ood": dataset.subset("ood", "all"),
    }

    if return_dataset:
        return splits, dataset
    else:
        return splits<|MERGE_RESOLUTION|>--- conflicted
+++ resolved
@@ -40,28 +40,17 @@
 
 
 class Dataset:
-<<<<<<< HEAD
-    def __init__(self,
-                 data,
-                 perturbation_key='condition',
-                 dose_key='dose_val',
-                 cell_type_key='cell_type',
-                 split_key='split'):
-        
-        if type(data) == str:
-            data = sc.read(data)
-=======
     def __init__(
         self,
-        fname,
+        data,
         perturbation_key=None,
         dose_key=None,
         covariate_keys=None,
         split_key="split",
     ):
 
-        data = sc.read(fname)
->>>>>>> c41d07e9
+        if type(data) == str:
+            data = sc.read(data)
 
         self.perturbation_key = perturbation_key
         self.dose_key = dose_key
